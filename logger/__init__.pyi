from logging import Logger
from typing import Iterable, Any, ContextManager, Callable, Dict
from pathlib import Path

from .extras.progress import LoggerProgressBar
from .extras.utils.timer import Timer

class StructuredLogger(Logger):
    def screen(self, msg: str, *args, webdriver=None, **kwargs) -> None:
        """Registra mensagem e captura de tela se possível."""
        ...

    def cleanup(self) -> None:
        """Limpa o terminal da plataforma atual."""
        ...

    def path(self) -> str | None:
        """Retorna o caminho do arquivo de log, se definido."""
        ...

    def debug_path(self) -> str | None:
        """Retorna o caminho do log de depuração, se disponível."""
        ...

    def pause(self, msg: str = ...) -> str:
        """Exibe mensagem e aguarda entrada do usuário."""
        ...

    def sleep(
        self,
        duration: float,
        unit: str = "s",
        level: str = "DEBUG",
        message: str | None = None,
    ) -> None:
        """Suspende a execução por determinado tempo com registro opcional."""
        ...

    def timer(self, name: str = "Tarefa", level: str = "INFO") -> Timer:
        """Retorna um ``Timer`` ligado ao logger."""
        ...

    def progress(
        self,
        iterable: Iterable[Any] | None = ...,
        total: int | None = ...,
        desc: str = ...,
        leave: bool = ...,
        unit: str = ...,
        log_interval: float = ...,
        log_level: str = ...,
    ) -> LoggerProgressBar | Iterable[Any]: ...

    def capture_prints(self, active: bool = True, level: str = "INFO", prefix: str = ...) -> None: ...

    def start(self, verbose: int = 1) -> None:
        """Exibe informações de início de execução."""
        ...

    def end(self, verbose: int = 1) -> None:
        """Exibe informações de encerramento de execução."""
        ...

    def log_environment(self, level: str = "INFO", return_block: bool = False) -> str | None: ...

    def check_connectivity(
        self,
        urls: str | Iterable[str] | None = None,
        level: str = "INFO",
        timeout: float = 1.0,
        return_block: bool = False,
    ) -> str | None: ...

    def get_network_metrics(self, domain: str | None = None) -> Dict[str, Any]: ...

    def log_system_status(self, level: str = "INFO", return_block: bool = False) -> str | None:
        """Loga o status atual de CPU e memória."""
        ...

    def memory_snapshot(self) -> None:
        """Armazena um snapshot de memória para comparação futura."""
        ...

    def check_memory_leak(
<<<<<<< HEAD
        self,
        level: str = "WARNING",
        return_block: bool = False,
        *,
        show_all: bool | None = None,
        watch: Iterable[str] | None = None,
        mem_threshold: float | None = None,
=======
        self, level: str = "WARNING", return_block: bool = False
>>>>>>> dd5324b3
    ) -> str | None:
        """Verifica diferenças de uso de memória indicando possível vazamento."""
        ...

    def reset_metrics(self) -> None:
        """Reseta o temporizador de métricas ligado ao logger."""
        ...

    def report_metrics(self, level: str = "INFO") -> None:
        """Registra o tempo decorrido no nível de log especificado."""
        ...

    def success(self, msg: str, *args, **kwargs) -> None: ...

    def context(self, name: str) -> ContextManager[Any]:
        """Adiciona contexto temporario aos logs."""
        ...

    def profile(self, func: Callable | None = ..., *, name: str | None = ...) -> Any: ...

    def profile_cm(self, name: str | None = ...) -> ContextManager[Any]: ...

    # dynamically added attributes
    _screen_dir: Path
    _screen_name: str
    log_path: str
    debug_log_path: str
    _active_pbar: LoggerProgressBar | None
    _context_manager: Any
    _profiler: Any
    _metrics: Any
    _monitor: Any
    _dep_manager: Any
    _net_monitor: Any


def start_logger(
    name: str | None = ...,
    log_dir: str = "Logs",
    console_level: str = "INFO",
    file_level: str = "DEBUG",
    capture_prints: bool = True,
    verbose: int = 0,
    *,
    show_all_leaks: bool = False,
    watch_objects: Iterable[str] | None = None,
) -> StructuredLogger:
    """Cria e devolve um Logger configurado.

    verbose:
        0 → sem detalhes extras no log INFO;
        1 → só call_chain;
        2 → + pathname:lineno;
        3+ → pathname:lineno + thread_disp (máx).
    """
    ...
<|MERGE_RESOLUTION|>--- conflicted
+++ resolved
@@ -82,7 +82,6 @@
         ...
 
     def check_memory_leak(
-<<<<<<< HEAD
         self,
         level: str = "WARNING",
         return_block: bool = False,
@@ -90,9 +89,7 @@
         show_all: bool | None = None,
         watch: Iterable[str] | None = None,
         mem_threshold: float | None = None,
-=======
-        self, level: str = "WARNING", return_block: bool = False
->>>>>>> dd5324b3
+
     ) -> str | None:
         """Verifica diferenças de uso de memória indicando possível vazamento."""
         ...
