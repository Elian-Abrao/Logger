--- conflicted
+++ resolved
@@ -57,18 +57,12 @@
         self.report_metrics()  # type: ignore[attr-defined]
         self.debug("Verificando possíveis vazamentos de memória...")
     leak_block = self.check_memory_leak(return_block=True)  # type: ignore[attr-defined]
-<<<<<<< HEAD
     profile_summary: str | None = None
     if verbose >= 1:
         self.profile_report()  # type: ignore[attr-defined]
         summary_lines = self._profiler.get_report_lines(3)  # type: ignore[attr-defined]
         if summary_lines:
             profile_summary = format_block("PROFILING", summary_lines[:1])
-=======
-    profile_block: str | None = None
-    if verbose >= 1:
-        profile_block = self.profile_report(return_block=True)  # type: ignore[attr-defined]
->>>>>>> da1f195c
 
     blocks: list[str] = []
     if verbose >= 1:
@@ -76,13 +70,9 @@
         blocks.append(self.check_connectivity(return_block=True))  # type: ignore[attr-defined]
     if leak_block:
         blocks.append(leak_block)
-<<<<<<< HEAD
+
     if profile_summary:
         blocks.append(profile_summary)
-=======
-    if profile_block:
-        blocks.append(profile_block)
->>>>>>> da1f195c
 
     lines = [
         "PROCESSO FINALIZADO",
