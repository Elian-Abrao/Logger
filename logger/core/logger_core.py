--- conflicted
+++ resolved
@@ -77,11 +77,7 @@
         self.memory_snapshot()
 
     banner_final = combine_blocks(blocks)
-<<<<<<< HEAD
     self.success(f"\n{banner_final}", extra={'plain': True})
-=======
-    self.success(f"\n{banner_final}")
->>>>>>> d5d46701
 
 
 def _log_end(self: Logger, verbose: int = 1, timeout: float = 1.0):
@@ -124,11 +120,7 @@
     banner = format_block("🏁 FIM", linhas)
     blocks.insert(0, banner)
     banner_final = combine_blocks(blocks)
-<<<<<<< HEAD
     self.success(f"\n{banner_final}", extra={'plain': True})
-=======
-    self.success(f"\n{banner_final}")
->>>>>>> d5d46701
 
 def _setup_directories(base_dir: Path):
     """
@@ -175,291 +167,7 @@
         name (str): Nome base para o arquivo de screenshot
         screen_dir (Path): Diretório onde as screenshots serão salvas
         webdriver (WebDriver, opcional): Instância do Selenium WebDriver para capturas do navegador
-    
-    Comportamento:
-    - Tenta primeiro usar o webdriver se fornecido (para capturas do navegador)
-    - Se não houver webdriver ou falhar, tenta usar pyautogui (para capturas do sistema)
-    - Registra sucesso ou falha no log
-    - Gera nome único com timestamp para cada arquivo
-    """
-    ts = datetime.now().strftime('%d-%m-%Y_%H-%M-%S')
-    path = screen_dir / f"{name}_{ts}.png"
-    if webdriver:
-        try:
-            webdriver.save_screenshot(str(path))
-            logger.debug(f"Screenshot via webdriver salva em {path}")
-        except:
-            logger.warning(f"Falha ao capturar screenshot via webdriver: {path}")
-    elif pyautogui:
-        try:
-            pyautogui.screenshot().save(path)
-            logger.debug(f"Screenshot via pyautogui salva em {path}")
-        except:
-            logger.warning(f"Falha ao capturar screenshot via pyautogui: {path}")
-
-class MetricsManager:
-    """
-    Gerenciador de métricas para rastreamento de tempo de execução e contadores.
-    
-    Características:
-    - Rastreamento de tempo de execução de blocos de código
-    - Contadores personalizados
-    - Estatísticas de execução
-    - Relatórios formatados
-    """
-    def __init__(self):
-        self.timers: Dict[str, List[float]] = defaultdict(list)
-        self.counters: Dict[str, int] = defaultdict(int)
-        self._active_timers: Dict[str, float] = {}
-
-    def add_execution_time(self, name: str, time_taken: float) -> None:
-        """
-        Adiciona um tempo de execução para uma métrica específica.
-        
-        Args:
-            name: Nome da métrica
-            time_taken: Tempo de execução em segundos
-        """
-        self.timers[name].append(time_taken)
-    
-    def increment_counter(self, name: str, value: int = 1) -> None:
-        """
-        Incrementa um contador específico.
-        
-        Args:
-            name: Nome do contador
-            value: Valor a incrementar (padrão: 1)
-        """
-        self.counters[name] += value
-    
-    def get_statistics(self, name: str) -> Dict[str, float]:
-        """
-        Retorna estatísticas para uma métrica específica.
-        
-        Args:
-            name: Nome da métrica
-            
-        Returns:
-            Dicionário contendo estatísticas (count, total_time, average_time, min_time, max_time)
-        """
-        times = self.timers.get(name, [])
-        if not times:
-            return {}
-        return {
-            'count': len(times),
-            'total_time': sum(times),
-            'average_time': sum(times) / len(times),
-            'min_time': min(times),
-            'max_time': max(times)
-        }
-    
-    def get_counter(self, name: str) -> int:
-        """
-        Retorna o valor de um contador específico.
-        
-        Args:
-            name: Nome do contador
-            
-        Returns:
-            Valor atual do contador
-        """
-        return self.counters.get(name, 0)
-    
-    def reset(self) -> None:
-        """
-        Reseta todas as métricas.
-        """
-        self.timers.clear()
-        self.counters.clear()
-        self._active_timers.clear()
-
-    def format_report(self) -> str:
-        """
-        Gera um relatório formatado com todas as métricas.
-        
-        Returns:
-            Relatório formatado como string
-        """
-        lines = ['=== Relatório de Métricas ===']
-        
-        if self.timers:
-            lines.append('\n--- Temporizadores ---')
-            for name, times in self.timers.items():
-                stats = self.get_statistics(name)
-                lines.append(f"\n{name}:")
-                lines.append(f"  Execuções: {stats['count']}")
-                lines.append(f"  Tempo Total: {stats['total_time']:.3f}s")
-                lines.append(f"  Média: {stats['average_time']:.3f}s")
-                lines.append(f"  Min: {stats['min_time']:.3f}s")
-                lines.append(f"  Max: {stats['max_time']:.3f}s")
-        
-        if self.counters:
-            lines.append('\n--- Contadores ---')
-            for name, value in self.counters.items():
-                lines.append(f"{name}: {value}")
-        
-        return '\n'.join(lines)
-
-# Funções de métricas para o logger
-@contextmanager
-def logger_timer(self: Logger, name: str, level: str = 'DEBUG') -> None:
-    """
-    Context manager para medir tempo de execução de um bloco de código.
-    
-    Args:
-        name: Nome da métrica de tempo
-        level: Nível de log para o resultado (padrão: DEBUG)
-        
-    Exemplo:
-        with logger.timer('operacao_importante'):
-            # código a ser medido
-    """
-    start_time = time.time()
-    try:
-        yield
-    finally:
-        elapsed = time.time() - start_time
-        self._metrics.add_execution_time(name, elapsed)
-        log_method = getattr(self, level.lower())
-        log_method(f"[⏱️ {name}] Tempo de execução: {elapsed:.3f}s")
-
-def logger_count(self: Logger, name: str, value: int = 1, level: str = 'DEBUG') -> None:
-    """
-    Incrementa um contador e registra no log.
-    
-    Args:
-        name: Nome do contador
-        value: Valor a incrementar (padrão: 1)
-        level: Nível de log para o resultado (padrão: DEBUG)
-    
-    Exemplo:
-        logger.count('eventos_processados')
-    """
-    self._metrics.increment_counter(name, value)
-    log_method = getattr(self, level.lower())
-    log_method(f"[📊 {name}] Contador: {self._metrics.get_counter(name)}")
-
-def logger_report_metrics(self: Logger, level: str = 'INFO') -> None:
-    """
-    Gera e registra um relatório completo de métricas.
-    
-    Args:
-        level: Nível de log para o relatório (padrão: INFO)
-    
-    Exemplo:
-        logger.report_metrics()
-    """
-    # Obtém as métricas do gerenciador
-    metrics = self._metrics
-    log_method = getattr(self, level.lower())
-    
-    linhas = []
-    
-    # Formata os temporizadores
-    if metrics.timers:
-        linhas.append("⏱️ TEMPORIZADORES:")
-        for name, times in metrics.timers.items():
-            stats = metrics.get_statistics(name)
-            linhas.append(f"  {name}:")
-            linhas.append(f"    Execuções: {stats['count']} • Tempo total: {stats['total_time']:.3f}s")
-            linhas.append(f"    Média: {stats['average_time']:.3f}s • Min: {stats['min_time']:.3f}s • Max: {stats['max_time']:.3f}s")
-    
-    # Formata os contadores
-    if metrics.counters:
-        if metrics.timers:  # Adiciona linha em branco se também tiver temporizadores
-            linhas.append("")
-        linhas.append("📊 CONTADORES:")
-        for name, value in metrics.counters.items():
-            linhas.append(f"  {name}: {value}")
-    
-    # Se não houver métricas, adiciona mensagem informativa
-    if not metrics.timers and not metrics.counters:
-        linhas.append("Nenhuma métrica registrada.")
-    
-    # Formata o bloco completo
-    bloco = format_block("📊 RELATÓRIO DE MÉTRICAS", linhas)
-    log_method(f"\n{bloco}")
-
-def logger_reset_metrics(self: Logger) -> None:
-    """
-    Reseta todas as métricas acumuladas.
-    
-    Exemplo:
-        logger.reset_metrics()
-    """
-    self._metrics.reset()
-    self.debug("Métricas resetadas")
-
-def _setup_metrics(logger: Logger) -> None:
-    """
-    Configura o sistema de métricas no logger.
-    
-    Args:
-        logger: Instância do logger a ser configurada
-    """
-    metrics = MetricsManager()
-    setattr(logger, '_metrics', metrics)
-    
-    # Adiciona os métodos ao logger
-    setattr(Logger, 'timer', logger_timer)
-    setattr(Logger, 'count', logger_count)
-    setattr(Logger, 'report_metrics', logger_report_metrics)
-    setattr(Logger, 'reset_metrics', logger_reset_metrics)
-
-class SystemMonitor:
-    """
-    Monitor de recursos do sistema e memória.
-    
-    Características:
-    - Monitoramento de uso de CPU
-    - Monitoramento de memória
-    - Contagem de objetos Python
-    - Detecção de vazamentos de memória
-    """
-    def __init__(self):
-        self.process = psutil.Process()
-        self._baseline_memory: Optional[float] = None
-        self._object_counts: Optional[Dict[str, int]] = None
-    
-    def get_memory_usage(self) -> Tuple[float, float]:
-        """
-        Retorna uso de memória (MB) do processo e do sistema.
-        
-        Returns:
-            Tupla contendo (memória_do_processo_MB, percentual_de_memória_do_sistema)
-        """
-        process_memory = self.process.memory_info().rss / 1024 / 1024
-        system_memory = psutil.virtual_memory().percent
-        return process_memory, system_memory
-    
-    def get_cpu_usage(self) -> Tuple[float, float]:
-        """
-        Retorna uso de CPU (%) do processo e do sistema.
-        
-        Returns:
-            Tupla contendo (cpu_do_processo_percentual, cpu_do_sistema_percentual)
-        """
-        process_cpu = self.process.cpu_percent()
-        system_cpu = psutil.cpu_percent()
-        return process_cpu, system_cpu
-    
-    def take_memory_snapshot(self) -> None:
-        """
-        Registra estado atual da memória como baseline.
-        """
-        gc.collect()
-        self._baseline_memory = self.get_memory_usage()[0]
-        self._object_counts = self._count_objects()
-    
-    def _count_objects(self) -> Dict[str, int]:
-        """
-        Conta objetos Python por tipo.
-        
-        Returns:
-            Dicionário com contagem de objetos por tipo
-        """
-        return {str(type(obj).__name__): len([o for o in gc.get_objects() if type(o) is type(obj)])
-                for obj in gc.get_objects()}
+@@ -450,60 +455,63 @@ class SystemMonitor:
     
     def get_memory_diff(self) -> Tuple[float, Dict[str, int]]:
         """
@@ -523,136 +231,7 @@
     memory_diff, object_diff = self._monitor.get_memory_diff()
     
     if not memory_diff and not object_diff:
-        self.debug("Nenhum vazamento de memória detectado")
-        return
-    
-    log_method = getattr(self, level.lower())
-    message = [f"⚠️ Possível vazamento de memória detectado: {memory_diff:.1f}MB"]
-    
-    if object_diff:
-        message.append("\nMudanças nos objetos:")
-        for obj_type, diff in object_diff.items():
-            if abs(diff) > 10:  # Reporta apenas diferenças significativas
-                message.append(f"  {obj_type}: {diff:+d}")
-    
-    log_method('\n'.join(message))
-
-def _setup_monitoring(logger: Logger) -> None:
-    """
-    Configura o sistema de monitoramento no logger.
-    
-    Args:
-        logger: Instância do logger a ser configurada
-    """
-    monitor = SystemMonitor()
-    setattr(logger, '_monitor', monitor)
-    
-    # Adiciona os métodos ao logger
-    setattr(Logger, 'log_system_status', logger_log_system_status)
-    setattr(Logger, 'memory_snapshot', logger_memory_snapshot)
-    setattr(Logger, 'check_memory_leak', logger_check_memory_leak)
-
-class DependencyManager:
-    """
-    Gerenciador de informações sobre dependências e ambiente de execução.
-    Coleta e formata informações sobre pacotes instalados e sistema.
-    """
-    def __init__(self):
-        self._cached_info: Optional[Dict[str, Any]] = None
-        self._last_update: float = 0
-        self._cache_duration: int = 300  # 5 minutos
-    
-    def get_environment_info(self, force_update: bool = False) -> Dict[str, Any]:
-        """
-        Coleta informações sobre o ambiente de execução.
-        
-        Args:
-            force_update: Se True, força atualização do cache
-        
-        Returns:
-            Dicionário contendo informações sobre Python, sistema e pacotes
-        """
-        now = time.time()
-        if self._cached_info and not force_update and (now - self._last_update) < self._cache_duration:
-            return self._cached_info
-        
-        info = {
-            'python': {
-                'version': platform.python_version(),
-                'implementation': platform.python_implementation(),
-                'compiler': platform.python_compiler(),
-                'build': platform.python_build(),
-            },
-            'system': {
-                'os': platform.system(),
-                'release': platform.release(),
-                'machine': platform.machine(),
-                'processor': platform.processor(),
-                'node': platform.node(),
-            },
-            'packages': self._get_installed_packages()
-        }
-        
-        self._cached_info = info
-        self._last_update = now
-        return info
-    
-    def _get_installed_packages(self) -> Dict[str, str]:
-        """
-        Retorna dicionário com pacotes instalados e suas versões.
-        
-        Returns:
-            Dicionário com nome do pacote como chave e versão como valor
-        """
-        return {pkg.key: pkg.version for pkg in pkg_resources.working_set}
-
-class NetworkMonitor:
-    """
-    Monitor de atividades de rede e métricas de conexão.
-    Rastreia requisições HTTP, latência e erros de rede.
-    """
-    def __init__(self):
-        self.metrics: Dict[str, Dict[str, Any]] = defaultdict(lambda: {
-            'total_requests': 0,
-            'total_errors': 0,
-            'total_bytes': 0,
-            'latencies': [],
-        })
-        self._executor = ThreadPoolExecutor(max_workers=5)
-    
-    def check_connection(self, host: str = "8.8.8.8", port: int = 53, timeout: float = 1.0) -> Tuple[bool, Optional[float]]:
-        """
-        Verifica conectividade com a internet.
-        
-        Args:
-            host: Host para verificar conexão (padrão: servidor DNS do Google)
-            port: Porta para conexão (padrão: 53)
-            timeout: Tempo limite em segundos (padrão: 1.0)
-            
-        Returns:
-            Tupla contendo (está_conectado, latência_em_ms)
-        """
-        try:
-            start = time.time()
-            socket.create_connection((host, port), timeout=timeout)
-            return True, (time.time() - start) * 1000
-        except OSError:
-            return False, None
-    
-    def measure_latency(self, url: str, timeout: float = 1.0) -> Dict[str, Any]:
-        """
-        Mede latência para uma URL específica.
-        
-        Args:
-            url: URL para medir latência
-            timeout: Tempo limite em segundos (padrão: 1.0)
-            
-        Returns:
-            Dicionário contendo métricas de latência ou erro
-        """
-        try:
-            start = time.time()
-            response = requests.get(url, timeout=timeout)
+@@ -640,75 +648,77 @@ class NetworkMonitor:
             latency = (time.time() - start) * 1000
             
             domain = urlparse(url).netloc
@@ -730,59 +309,7 @@
         linhas.append("❌ Sem conexão com a internet")
 
     if url:
-        try:
-            metrics = self._net_monitor.measure_latency(url, timeout=timeout)
-            if 'latency' in metrics:
-                linhas.append(f"URL Testada: {url}")
-                linhas.append(f"↳ Latência: {metrics['latency']:.1f}ms • Status: {metrics['status_code']} • Tamanho: {metrics['content_size']/1024:.1f}KB")
-            else:
-                linhas.append(f"❌ Erro ao acessar {url}: {metrics['error']}")
-        except Exception as e:
-            linhas.append(f"❌ Erro ao testar {url}: {str(e)}")
-
-    bloco = format_block("🌐 CONECTIVIDADE", linhas)
-    log_method(f"\n{bloco}")
-
-def logger_get_network_metrics(self: Logger, domain: str = None) -> Dict[str, Any]:
-    """
-    Retorna métricas de rede coletadas.
-    
-    Args:
-        domain: Domínio específico para obter métricas (opcional)
-    
-    Returns:
-        Dicionário contendo métricas de rede
-    
-    Exemplo:
-        metrics = logger.get_network_metrics('api.exemplo.com')
-    """
-    if domain:
-        metrics = self._net_monitor.metrics[domain]
-        if metrics['latencies']:
-            avg_latency = sum(metrics['latencies']) / len(metrics['latencies'])
-            metrics['average_latency'] = avg_latency
-        return metrics
-    return dict(self._net_monitor.metrics)
-
-
-def logger_sleep(self: Logger, duration: float, unit: str = 's', level: str = 'DEBUG', message: str = None) -> None:
-    """
-    Pausa a execução pelo tempo especificado e registra a pausa no log.
-    
-    Args:
-        duration: Duração da pausa
-        unit: Unidade de tempo ('s'=segundos, 'ms'=milissegundos, 'min'=minutos, 'h'=horas)
-        level: Nível de log para as mensagens (padrão: DEBUG)
-        message: Mensagem opcional para explicar a pausa
-    
-    Exemplo:
-        logger.sleep(2.5)                # Espera 2.5 segundos
-        logger.sleep(500, unit='ms')     # Espera 500 milissegundos
-        logger.sleep(1, unit='min')      # Espera 1 minuto
-        logger.sleep(2, message="Aguardando conexão")  # Com mensagem explicativa
-    """
-    # Converter para segundos com base na unidade
-    seconds = duration
+@@ -768,312 +778,184 @@ def logger_sleep(self: Logger, duration: float, unit: str = 's', level: str = 'D
     unit_name = "segundo(s)"
     
     if unit == 'ms':
@@ -808,20 +335,57 @@
     
     return None
 
-<<<<<<< HEAD
-=======
-def _configure_base_logger(name: str, log_dir: str, console_level: str = 'INFO', file_level: str = 'DEBUG') -> Logger:
-    """
-    Configura as funcionalidades base do logger.
-    
-    Args:
-        name: Nome base para o logger e arquivos de log
-        log_dir: Diretório base para armazenar os logs
-
+# Setup utility functions
+def _setup_utility_functions(logger: Logger) -> None:
+    setattr(Logger, "sleep", logger_sleep)
+    setattr(Logger, "progress", logger_progress)
+    setattr(Logger, "capture_prints", logger_capture_prints)
+
+def start_logger(
+    name: str = None,
+    log_dir: str = 'Logs',
+    console_level: str = 'INFO',
+    file_level: str = 'DEBUG',
+    capture_prints: bool = True,
+) -> Logger:
+    """
+    Configura e inicializa um sistema de logging avançado com múltiplas funcionalidades.
+    
+    Args:
+        name: Nome base para o logger e arquivos de log (opcional)
+        log_dir: Diretório base para armazenar os logs (padrão: 'Logs')
         console_level: Nível de log para o console (padrão: 'INFO')
         file_level: Nível de log para o arquivo (padrão: 'DEBUG')
         capture_prints: Habilita captura das chamadas ao print
-        capture_prints: Habilita captura das chamadas ao print
+    
+    Returns:
+        Logger: Instância configurada do logger com todos os recursos habilitados
+    
+    Exemplo:
+        logger = start_logger('MeuApp')
+        logger.start()
+        logger.info('Iniciando processamento...')
+        logger.end()
+    """
+    logger = _configure_base_logger(name, log_dir, console_level, file_level)
+    _setup_metrics(logger)
+    _setup_monitoring(logger)
+    _setup_context_and_profiling(logger)
+    _setup_dependencies_and_network(logger)
+    _setup_utility_functions(logger)
+    if capture_prints:
+        logger.capture_prints(True)
+    return logger
+
+def _configure_base_logger(name: str, log_dir: str, console_level: str = 'INFO', file_level: str = 'DEBUG') -> Logger:
+    """
+    Configura as funcionalidades base do logger.
+    
+    Args:
+        name: Nome base para o logger e arquivos de log
+        log_dir: Diretório base para armazenar os logs
+        console_level: Nível de log para o console (padrão: 'INFO')
+        file_level: Nível de log para o arquivo (padrão: 'DEBUG')
     
     Returns:
         Logger configurado com funcionalidades básicas
@@ -857,7 +421,7 @@
     logger.addHandler(ch)
 
     # File handlers (sem cores ANSI)
-    formatter = Formatter(fmt=file_fmt, datefmt=datefmt, style='{')
+    formatter = CustomFormatter(fmt=file_fmt, datefmt=datefmt, style='{', use_color=False)
     fh_dbg = FileHandler(debug_dir / filename, encoding='utf-8')
     fh_dbg.setLevel(logging.DEBUG)
     fh_dbg.setFormatter(formatter)
@@ -908,11 +472,9 @@
         """
         return getattr(self, 'log_path', None)
     setattr(Logger, 'path', _path)
-
     def _debug_path(self: Logger) -> str:
         return getattr(self, 'debug_log_path', None)
     setattr(Logger, 'debug_path', _debug_path)
-
 
     # Método para pausar a execução com um input
     def _pause(self: Logger, msg: str = "Digite algo para continuar... ") -> str:
@@ -931,168 +493,4 @@
         return resp
     setattr(Logger, 'pause', _pause)
 
-    return logger
->>>>>>> d5d46701
-# Setup utility functions
-def _setup_utility_functions(logger: Logger) -> None:
-    setattr(Logger, "sleep", logger_sleep)
-    setattr(Logger, "progress", logger_progress)
-    setattr(Logger, "capture_prints", logger_capture_prints)
-
-def start_logger(
-    name: str = None,
-    log_dir: str = 'Logs',
-    console_level: str = 'INFO',
-    file_level: str = 'DEBUG',
-    capture_prints: bool = True,
-) -> Logger:
-    """
-    Configura e inicializa um sistema de logging avançado com múltiplas funcionalidades.
-    
-    Args:
-        name: Nome base para o logger e arquivos de log (opcional)
-        log_dir: Diretório base para armazenar os logs (padrão: 'Logs')
-        console_level: Nível de log para o console (padrão: 'INFO')
-        file_level: Nível de log para o arquivo (padrão: 'DEBUG')
-        capture_prints: Habilita captura das chamadas ao print
-    
-    Returns:
-        Logger: Instância configurada do logger com todos os recursos habilitados
-    
-    Exemplo:
-        logger = start_logger('MeuApp')
-        logger.start()
-        logger.info('Iniciando processamento...')
-        logger.end()
-    """
-    logger = _configure_base_logger(name, log_dir, console_level, file_level)
-    _setup_metrics(logger)
-    _setup_monitoring(logger)
-    _setup_context_and_profiling(logger)
-    _setup_dependencies_and_network(logger)
-    _setup_utility_functions(logger)
-    if capture_prints:
-        logger.capture_prints(True)
-    return logger
-
-def _configure_base_logger(name: str, log_dir: str, console_level: str = 'INFO', file_level: str = 'DEBUG') -> Logger:
-    """
-    Configura as funcionalidades base do logger.
-    
-    Args:
-        name: Nome base para o logger e arquivos de log
-        log_dir: Diretório base para armazenar os logs
-        console_level: Nível de log para o console (padrão: 'INFO')
-        file_level: Nível de log para o arquivo (padrão: 'DEBUG')
-    
-    Returns:
-        Logger configurado com funcionalidades básicas
-    """
-    _init_colorama()
-    _define_custom_levels()
-
-    # Converte as strings de níveis para constantes do logging
-    console_level_value = getattr(logging, console_level)
-
-    base = Path(log_dir)
-    screen_dir, debug_dir = _setup_directories(base)
-    filename = _get_log_filename(name)
-
-    logging.setLoggerClass(AutomaticTracebackLogger)
-    logger = logging.getLogger(name)
-    logger.setLevel(console_level_value)
-    logger.handlers.clear()
-
-    # Configuração dos handlers e formatters
-    datefmt = '%Y-%m-%d %H:%M:%S'
-    console_fmt = (
-    "{asctime} {emoji} {levelname_color}{levelpad}- {message} {thread_disp}"
-    )
-    file_fmt = (
-        "{asctime} {emoji} {levelname}{levelpad}- {message} <> "
-        "     [{pathname}:{lineno}] - [Cadeia de Funcoes: {call_chain}📍] {thread_disp}"
-    )
-
-    # Console handler (colorido)
-    ch = ProgressStreamHandler()
-    ch.setFormatter(CustomFormatter(fmt=console_fmt, datefmt=datefmt, style='{'))
-    logger.addHandler(ch)
-
-    # File handlers (sem cores ANSI)
-<<<<<<< HEAD
-    formatter = CustomFormatter(fmt=file_fmt, datefmt=datefmt, style='{', use_color=False)
-=======
-    formatter = Formatter(fmt=file_fmt, datefmt=datefmt, style='{')
->>>>>>> d5d46701
-    fh_dbg = FileHandler(debug_dir / filename, encoding='utf-8')
-    fh_dbg.setLevel(logging.DEBUG)
-    fh_dbg.setFormatter(formatter)
-    logger.addHandler(fh_dbg)
-
-    fh_info = FileHandler(base / filename, encoding='utf-8')
-    fh_info.setLevel(logging.INFO)
-    fh_info.setFormatter(formatter)
-    logger.addHandler(fh_info)
-
-    
-    # Métodos extras
-    def _screen(self: Logger, msg: str, *args, webdriver=None, **kwargs) -> None:
-        """
-        Captura e registra uma screenshot com uma mensagem.
-        
-        Args:
-            msg: Mensagem para registrar com a screenshot
-            webdriver: Instância opcional do Selenium WebDriver
-        """
-        _attach_screenshot(self, name or 'log', screen_dir, webdriver)
-        self.log(35, msg, *args, stacklevel=2, **kwargs)
-
-    setattr(Logger, 'screen', _screen)
-    setattr(Logger, 'start', _log_start)
-    setattr(Logger, 'end', _log_end)
-
-    # Armazena caminho do arquivo de log atual no logger
-    file_path = base / filename
-    debug_path = debug_dir / filename
-    setattr(logger, 'log_path', str(file_path))
-    setattr(logger, 'debug_log_path', str(debug_path))
-
-    # Método cleanup para limpar o console
-    def _cleanup(self: Logger) -> None:
-        """Limpa o console."""
-        cmd = 'cls' if os.name == 'nt' else 'clear'
-        os.system(cmd)
-    setattr(Logger, 'cleanup', _cleanup)
-
-    # Método path para retornar o caminho do log atual
-    def _path(self: Logger) -> str:
-        """
-        Retorna o caminho do arquivo de log atual.
-        
-        Returns:
-            Caminho completo para o arquivo de log
-        """
-        return getattr(self, 'log_path', None)
-    setattr(Logger, 'path', _path)
-    def _debug_path(self: Logger) -> str:
-        return getattr(self, 'debug_log_path', None)
-    setattr(Logger, 'debug_path', _debug_path)
-
-    # Método para pausar a execução com um input
-    def _pause(self: Logger, msg: str = "Digite algo para continuar... ") -> str:
-        """
-        Pausa a execução e aguarda input do usuário.
-        
-        Args:
-            msg: Mensagem a ser exibida (padrão: "Digite algo para continuar... ")
-            
-        Returns:
-            Texto digitado pelo usuário
-        """
-        resp = input(msg)
-        # registrando a resposta no log
-        self.debug(f"Resposta do usuário: {resp}")
-        return resp
-    setattr(Logger, 'pause', _pause)
-
     return logger