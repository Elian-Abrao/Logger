# Logger

Biblioteca de logging estruturado. Veja `main.py` para um exemplo completo.

## Instalação

Com o Python instalado, instale o pacote e suas dependências em modo de
desenvolvimento:

```bash
pip install -e .
```

## Uso básico

Crie uma instância do logger chamando `start_logger`:

```python
from logger import start_logger

logger = start_logger("Demo")
logger.info("Processo iniciado")
```

O método ``logger.end()`` é chamado automaticamente ao término do
programa, mas pode ser invocado manualmente caso deseje encerrar o
<<<<<<< HEAD
logger antecipadamente. Ao finalizar, um banner de resumo exibe métricas.
O detalhamento completo do profiling, com cadeia de chamadas e tempos,
é registrado apenas nos arquivos de log.
=======
logger antecipadamente. Ao finalizar, um banner de resumo exibe métricas
de execução, incluindo um relatório das funções mais demoradas.
>>>>>>> da1f195c

Para mais exemplos consulte `main.py`.

## Testes e qualidade de código

Instale as dependências do projeto com:

```bash
pip install -e .
```

Ou, se preferir, utilize o arquivo de requisitos:

```bash
pip install -r requirements.txt
```

Com as dependências instaladas, execute as ferramentas de verificação:

```bash
ruff check .
mypy .
pytest -q
```<|MERGE_RESOLUTION|>--- conflicted
+++ resolved
@@ -22,16 +22,9 @@
 logger.info("Processo iniciado")
 ```
 
-O método ``logger.end()`` é chamado automaticamente ao término do
-programa, mas pode ser invocado manualmente caso deseje encerrar o
-<<<<<<< HEAD
-logger antecipadamente. Ao finalizar, um banner de resumo exibe métricas.
-O detalhamento completo do profiling, com cadeia de chamadas e tempos,
-é registrado apenas nos arquivos de log.
-=======
-logger antecipadamente. Ao finalizar, um banner de resumo exibe métricas
-de execução, incluindo um relatório das funções mais demoradas.
->>>>>>> da1f195c
+O método ``logger.end()`` é chamado automaticamente ao término do programa, mas pode ser invocado manualmente caso deseje encerrar o logger antecipadamente. Ao finalizar, um banner de resumo exibe métricas.
+O detalhamento completo do profiling, com cadeia de chamadas e tempos, é registrado apenas nos arquivos de log.
+
 
 Para mais exemplos consulte `main.py`.
 
